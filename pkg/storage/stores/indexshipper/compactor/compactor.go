package compactor

import (
	"context"
	"flag"
	"fmt"
	"net/http"
	"path/filepath"
	"sort"
	"strconv"
	"strings"
	"sync"
	"time"

	"github.com/grafana/loki/pkg/validation"

	"github.com/go-kit/log/level"
	"github.com/grafana/dskit/flagext"
	"github.com/grafana/dskit/kv"
	"github.com/grafana/dskit/ring"
	"github.com/grafana/dskit/services"
	"github.com/pkg/errors"
	"github.com/prometheus/client_golang/prometheus"
	"github.com/prometheus/common/model"

	"github.com/grafana/loki/pkg/storage/chunk/client"
	"github.com/grafana/loki/pkg/storage/chunk/client/local"
	chunk_util "github.com/grafana/loki/pkg/storage/chunk/client/util"
	"github.com/grafana/loki/pkg/storage/config"
	"github.com/grafana/loki/pkg/storage/stores/indexshipper/compactor/deletion"
	"github.com/grafana/loki/pkg/storage/stores/indexshipper/compactor/retention"
	shipper_storage "github.com/grafana/loki/pkg/storage/stores/indexshipper/storage"
	"github.com/grafana/loki/pkg/usagestats"
	"github.com/grafana/loki/pkg/util"
	util_log "github.com/grafana/loki/pkg/util/log"
)

// Here is how the generic compactor works:
// 1. Find the index type from table name using schemaPeriodForTable.
// 2. Find the registered IndexCompactor for the index type.
// 3. Build an instance of TableCompactor using IndexCompactor.NewIndexCompactor, with all the required information to do a compaction.
// 4. Run the compaction using TableCompactor.Compact, which would set the new/updated CompactedIndex for each IndexSet.
// 5. If retention is enabled, run retention on the CompactedIndex using its retention.IndexProcessor implementation.
// 6. Convert the CompactedIndex to a file using the IndexCompactor.ToIndexFile for uploading.
// 7. If we uploaded successfully, delete the old index files.

const (
	// ringAutoForgetUnhealthyPeriods is how many consecutive timeout periods an unhealthy instance
	// in the ring will be automatically removed.
	ringAutoForgetUnhealthyPeriods = 10

	// ringKey is the key under which we store the store gateways ring in the KVStore.
	ringKey = "compactor"

	// ringNameForServer is the name of the ring used by the compactor server.
	ringNameForServer = "compactor"

	// ringKeyOfLeader is a somewhat arbitrary ID to pull from the ring to see who will be elected the leader
	ringKeyOfLeader = 0

	// ringReplicationFactor should be 1 because we only want to pull back one node from the Ring
	ringReplicationFactor = 1

	// ringNumTokens sets our single token in the ring,
	// we only need to insert 1 token to be used for leader election purposes.
	ringNumTokens = 1
)

var (
	retentionEnabledStats = usagestats.NewString("compactor_retention_enabled")
	defaultRetentionStats = usagestats.NewString("compactor_default_retention")
)

type Config struct {
<<<<<<< HEAD
	WorkingDirectory             string          `yaml:"working_directory"`
	SharedStoreType              string          `yaml:"shared_store"`
	SharedStoreKeyPrefix         string          `yaml:"shared_store_key_prefix"`
	CompactionInterval           time.Duration   `yaml:"compaction_interval"`
	ApplyRetentionInterval       time.Duration   `yaml:"apply_retention_interval"`
	RetentionEnabled             bool            `yaml:"retention_enabled"`
	RetentionDeleteDelay         time.Duration   `yaml:"retention_delete_delay"`
	RetentionDeleteWorkCount     int             `yaml:"retention_delete_worker_count"`
	RetentionDiskSpacePercentage int             `yaml:"retention_disk_space_percentage"`
	RetentionTableTimeout        time.Duration   `yaml:"retention_table_timeout"`
	DeleteBatchSize              int             `yaml:"delete_batch_size"`
	DeleteRequestCancelPeriod    time.Duration   `yaml:"delete_request_cancel_period"`
	DeleteMaxInterval            time.Duration   `yaml:"delete_max_interval"`
	MaxCompactionParallelism     int             `yaml:"max_compaction_parallelism"`
	UploadParallelism            int             `yaml:"upload_parallelism"`
	CompactorRing                util.RingConfig `yaml:"compactor_ring,omitempty"`
	RunOnce                      bool            `yaml:"_"`
	TablesToCompact              int             `yaml:"tables_to_compact"`
	SkipLatestNTables            int             `yaml:"skip_latest_n_tables"`
=======
	WorkingDirectory          string          `yaml:"working_directory"`
	SharedStoreType           string          `yaml:"shared_store"`
	SharedStoreKeyPrefix      string          `yaml:"shared_store_key_prefix"`
	CompactionInterval        time.Duration   `yaml:"compaction_interval"`
	ApplyRetentionInterval    time.Duration   `yaml:"apply_retention_interval"`
	RetentionEnabled          bool            `yaml:"retention_enabled"`
	RetentionDeleteDelay      time.Duration   `yaml:"retention_delete_delay"`
	RetentionDeleteWorkCount  int             `yaml:"retention_delete_worker_count"`
	RetentionTableTimeout     time.Duration   `yaml:"retention_table_timeout"`
	DeleteBatchSize           int             `yaml:"delete_batch_size"`
	DeleteRequestCancelPeriod time.Duration   `yaml:"delete_request_cancel_period"`
	DeleteMaxInterval         time.Duration   `yaml:"delete_max_interval"`
	MaxCompactionParallelism  int             `yaml:"max_compaction_parallelism"`
	UploadParallelism         int             `yaml:"upload_parallelism"`
	CompactorRing             util.RingConfig `yaml:"compactor_ring,omitempty" doc:"description=The hash ring configuration used by compactors to elect a single instance for running compactions. The CLI flags prefix for this block config is: boltdb.shipper.compactor.ring"`
	RunOnce                   bool            `yaml:"_" doc:"hidden"`
	TablesToCompact           int             `yaml:"tables_to_compact"`
	SkipLatestNTables         int             `yaml:"skip_latest_n_tables"`
>>>>>>> 86d33a4e

	// Deprecated
	DeletionMode string `yaml:"deletion_mode" doc:"deprecated|description=Use deletion_mode per tenant configuration instead."`
}

// RegisterFlags registers flags.
func (cfg *Config) RegisterFlags(f *flag.FlagSet) {
	f.StringVar(&cfg.WorkingDirectory, "boltdb.shipper.compactor.working-directory", "", "Directory where files can be downloaded for compaction.")
	f.StringVar(&cfg.SharedStoreType, "boltdb.shipper.compactor.shared-store", "", "The shared store used for storing boltdb files. Supported types: gcs, s3, azure, swift, filesystem, bos.")
	f.StringVar(&cfg.SharedStoreKeyPrefix, "boltdb.shipper.compactor.shared-store.key-prefix", "index/", "Prefix to add to object keys in shared store. Path separator(if any) should always be a '/'. Prefix should never start with a separator but should always end with it.")
	f.DurationVar(&cfg.CompactionInterval, "boltdb.shipper.compactor.compaction-interval", 10*time.Minute, "Interval at which to re-run the compaction operation.")
	f.DurationVar(&cfg.ApplyRetentionInterval, "boltdb.shipper.compactor.apply-retention-interval", 0, "Interval at which to apply/enforce retention. 0 means run at same interval as compaction. If non-zero, it should always be a multiple of compaction interval.")
	f.DurationVar(&cfg.RetentionDeleteDelay, "boltdb.shipper.compactor.retention-delete-delay", 2*time.Hour, "Delay after which chunks will be fully deleted during retention.")
	f.BoolVar(&cfg.RetentionEnabled, "boltdb.shipper.compactor.retention-enabled", false, "(Experimental) Activate custom (per-stream,per-tenant) retention.")
	f.IntVar(&cfg.RetentionDeleteWorkCount, "boltdb.shipper.compactor.retention-delete-worker-count", 150, "The total amount of worker to use to delete chunks.")
	f.IntVar(&cfg.DeleteBatchSize, "boltdb.shipper.compactor.delete-batch-size", 70, "The max number of delete requests to run per compaction cycle.")
	f.DurationVar(&cfg.DeleteRequestCancelPeriod, "boltdb.shipper.compactor.delete-request-cancel-period", 24*time.Hour, "Allow cancellation of delete request until duration after they are created. Data would be deleted only after delete requests have been older than this duration. Ideally this should be set to at least 24h.")
	f.DurationVar(&cfg.DeleteMaxInterval, "boltdb.shipper.compactor.delete-max-interval", 0, "Constrain the size of any single delete request. When a delete request > delete_max_interval is input, the request is sharded into smaller requests of no more than delete_max_interval")
	f.DurationVar(&cfg.RetentionTableTimeout, "boltdb.shipper.compactor.retention-table-timeout", 0, "The maximum amount of time to spend running retention and deletion on any given table in the index.")
	f.IntVar(&cfg.MaxCompactionParallelism, "boltdb.shipper.compactor.max-compaction-parallelism", 1, "Maximum number of tables to compact in parallel. While increasing this value, please make sure compactor has enough disk space allocated to be able to store and compact as many tables.")
	f.IntVar(&cfg.UploadParallelism, "boltdb.shipper.compactor.upload-parallelism", 10, "Number of upload/remove operations to execute in parallel when finalizing a compaction. NOTE: This setting is per compaction operation, which can be executed in parallel. The upper bound on the number of concurrent uploads is upload_parallelism * max_compaction_parallelism.")
	f.BoolVar(&cfg.RunOnce, "boltdb.shipper.compactor.run-once", false, "Run the compactor one time to cleanup and compact index files only (no retention applied)")

	// Deprecated
	flagext.DeprecatedFlag(f, "boltdb.shipper.compactor.deletion-mode", "Deprecated. This has been moved to the deletion_mode per tenant configuration.", util_log.Logger)

	cfg.CompactorRing.RegisterFlagsWithPrefix("boltdb.shipper.compactor.", "collectors/", f)
	f.IntVar(&cfg.TablesToCompact, "boltdb.shipper.compactor.tables-to-compact", 0, "Number of tables that compactor will try to compact. Newer tables are chosen when this is less than the number of tables available.")
	f.IntVar(&cfg.SkipLatestNTables, "boltdb.shipper.compactor.skip-latest-n-tables", 0, "Do not compact N latest tables. Together with -boltdb.shipper.compactor.run-once and -boltdb.shipper.compactor.tables-to-compact, this is useful when clearing compactor backlogs.")

}

// Validate verifies the config does not contain inappropriate values
func (cfg *Config) Validate() error {
	if cfg.MaxCompactionParallelism < 1 {
		return errors.New("max compaction parallelism must be >= 1")
	}
	if cfg.RetentionEnabled && cfg.ApplyRetentionInterval != 0 && cfg.ApplyRetentionInterval%cfg.CompactionInterval != 0 {
		return errors.New("interval for applying retention should either be set to a 0 or a multiple of compaction interval")
	}

	if err := shipper_storage.ValidateSharedStoreKeyPrefix(cfg.SharedStoreKeyPrefix); err != nil {
		return err
	}

	if cfg.DeletionMode != "" {
		level.Warn(util_log.Logger).Log("msg", "boltdb.shipper.compactor.deletion-mode has been deprecated and will be ignored. This has been moved to the deletion_mode per tenant configuration.")
	}

	return nil
}

type Compactor struct {
	services.Service

	cfg                       Config
	indexStorageClient        shipper_storage.Client
	tableMarker               retention.TableMarker
	sweeper                   *retention.Sweeper
	deleteRequestsStore       deletion.DeleteRequestsStore
	DeleteRequestsHandler     *deletion.DeleteRequestHandler
	DeleteRequestsGRPCHandler *deletion.GRPCRequestHandler
	deleteRequestsManager     *deletion.DeleteRequestsManager
	expirationChecker         retention.ExpirationChecker
	sizeBasedRetention        *retention.SizeBasedRetentionCleaner
	metrics                   *metrics
	running                   bool
	wg                        sync.WaitGroup
	indexCompactors           map[string]IndexCompactor
	schemaConfig              config.SchemaConfig
	fsConfig                  local.FSConfig

	// Ring used for running a single compactor
	ringLifecycler *ring.BasicLifecycler
	ring           *ring.Ring
	ringPollPeriod time.Duration

	// Subservices manager.
	subservices        *services.Manager
	subservicesWatcher *services.FailureWatcher
}

func NewCompactor(cfg Config, objectClient client.ObjectClient, schemaConfig config.SchemaConfig, limits *validation.Overrides, r prometheus.Registerer, fsconfig local.FSConfig) (*Compactor, error) {
	retentionEnabledStats.Set("false")
	if cfg.RetentionEnabled {
		retentionEnabledStats.Set("true")
	}
	if limits != nil {
		defaultRetentionStats.Set(limits.DefaultLimits().RetentionPeriod.String())
	}
	if cfg.SharedStoreType == "" {
		return nil, errors.New("compactor shared_store_type must be specified")
	}

	compactor := &Compactor{
		cfg:             cfg,
		ringPollPeriod:  5 * time.Second,
		indexCompactors: map[string]IndexCompactor{},
		schemaConfig:    schemaConfig,
		fsConfig:        fsconfig,
	}

	ringStore, err := kv.NewClient(
		cfg.CompactorRing.KVStore,
		ring.GetCodec(),
		kv.RegistererWithKVName(prometheus.WrapRegistererWithPrefix("loki_", r), "compactor"),
		util_log.Logger,
	)
	if err != nil {
		return nil, errors.Wrap(err, "create KV store client")
	}
	lifecyclerCfg, err := cfg.CompactorRing.ToLifecyclerConfig(ringNumTokens, util_log.Logger)
	if err != nil {
		return nil, errors.Wrap(err, "invalid ring lifecycler config")
	}

	// Define lifecycler delegates in reverse order (last to be called defined first because they're
	// chained via "next delegate").
	delegate := ring.BasicLifecyclerDelegate(compactor)
	delegate = ring.NewLeaveOnStoppingDelegate(delegate, util_log.Logger)
	delegate = ring.NewTokensPersistencyDelegate(cfg.CompactorRing.TokensFilePath, ring.JOINING, delegate, util_log.Logger)
	delegate = ring.NewAutoForgetDelegate(ringAutoForgetUnhealthyPeriods*cfg.CompactorRing.HeartbeatTimeout, delegate, util_log.Logger)

	compactor.ringLifecycler, err = ring.NewBasicLifecycler(lifecyclerCfg, ringNameForServer, ringKey, ringStore, delegate, util_log.Logger, r)
	if err != nil {
		return nil, errors.Wrap(err, "create ring lifecycler")
	}

	ringCfg := cfg.CompactorRing.ToRingConfig(ringReplicationFactor)
	compactor.ring, err = ring.NewWithStoreClientAndStrategy(ringCfg, ringNameForServer, ringKey, ringStore, ring.NewIgnoreUnhealthyInstancesReplicationStrategy(), prometheus.WrapRegistererWithPrefix("cortex_", r), util_log.Logger)
	if err != nil {
		return nil, errors.Wrap(err, "create ring client")
	}

	compactor.subservices, err = services.NewManager(compactor.ringLifecycler, compactor.ring)
	if err != nil {
		return nil, err
	}
	compactor.subservicesWatcher = services.NewFailureWatcher()
	compactor.subservicesWatcher.WatchManager(compactor.subservices)

	if err := compactor.init(objectClient, schemaConfig, limits, r); err != nil {
		return nil, err
	}

	compactor.Service = services.NewBasicService(compactor.starting, compactor.loop, compactor.stopping)
	return compactor, nil
}

func (c *Compactor) init(objectClient client.ObjectClient, schemaConfig config.SchemaConfig, limits *validation.Overrides, r prometheus.Registerer) error {
	err := chunk_util.EnsureDirectory(c.cfg.WorkingDirectory)
	if err != nil {
		return err
	}
	c.indexStorageClient = shipper_storage.NewIndexStorageClient(objectClient, c.cfg.SharedStoreKeyPrefix)
	c.metrics = newMetrics(r)

	if c.cfg.RetentionEnabled {
		var encoder client.KeyEncoder
		if _, ok := objectClient.(*local.FSObjectClient); ok {
			encoder = client.FSEncoder
		}

		chunkClient := client.NewClient(objectClient, encoder, schemaConfig)

		retentionWorkDir := filepath.Join(c.cfg.WorkingDirectory, "retention")
		c.sweeper, err = retention.NewSweeper(retentionWorkDir, chunkClient, c.cfg.RetentionDeleteWorkCount, c.cfg.RetentionDeleteDelay, r)
		if err != nil {
			return err
		}

		if err := c.initDeletes(r, limits); err != nil {
			return err
		}

		c.tableMarker, err = retention.NewMarker(retentionWorkDir, c.expirationChecker, c.cfg.RetentionTableTimeout, chunkClient, r)
		if err != nil {
			return err
		}

		if c.cfg.SharedStoreType == config.StorageTypeFileSystem {
			c.sizeBasedRetention, err = retention.NewSizeBasedRetentionCleaner(retentionWorkDir, c.expirationChecker, chunkClient,
				c.cfg.RetentionDiskSpacePercentage, r, c.fsConfig)
		}
		if err != nil {
			return err
		}
	}

	return nil
}

func (c *Compactor) initDeletes(r prometheus.Registerer, limits *validation.Overrides) error {
	deletionWorkDir := filepath.Join(c.cfg.WorkingDirectory, "deletion")

	store, err := deletion.NewDeleteStore(deletionWorkDir, c.indexStorageClient)
	if err != nil {
		return err
	}
	c.deleteRequestsStore = store

	c.DeleteRequestsHandler = deletion.NewDeleteRequestHandler(
		c.deleteRequestsStore,
		c.cfg.DeleteMaxInterval,
		r,
	)

	c.DeleteRequestsGRPCHandler = deletion.NewGRPCRequestHandler(c.deleteRequestsStore, limits)

	c.deleteRequestsManager = deletion.NewDeleteRequestsManager(
		c.deleteRequestsStore,
		c.cfg.DeleteRequestCancelPeriod,
		c.cfg.DeleteBatchSize,
		limits,
		r,
	)

	c.expirationChecker = newExpirationChecker(retention.NewExpirationChecker(limits), c.deleteRequestsManager)
	return nil
}

func (c *Compactor) starting(ctx context.Context) (err error) {
	// In case this function will return error we want to unregister the instance
	// from the ring. We do it ensuring dependencies are gracefully stopped if they
	// were already started.
	defer func() {
		if err == nil || c.subservices == nil {
			return
		}

		if stopErr := services.StopManagerAndAwaitStopped(context.Background(), c.subservices); stopErr != nil {
			level.Error(util_log.Logger).Log("msg", "failed to gracefully stop compactor dependencies", "err", stopErr)
		}
	}()

	if err := services.StartManagerAndAwaitHealthy(ctx, c.subservices); err != nil {
		return errors.Wrap(err, "unable to start compactor subservices")
	}

	if c.sizeBasedRetention != nil {
		c.sizeBasedRetention.RetentionLoop = services.NewTimerService(c.sizeBasedRetention.RetentionLoopInterval, nil,
			c.sizeBasedRetention.RunIteration, nil)
		services.StartAndAwaitRunning(ctx, c.sizeBasedRetention.RetentionLoop)
	}

	// The BasicLifecycler does not automatically move state to ACTIVE such that any additional work that
	// someone wants to do can be done before becoming ACTIVE. For the query compactor we don't currently
	// have any additional work so we can become ACTIVE right away.

	// Wait until the ring client detected this instance in the JOINING state to
	// make sure that when we'll run the initial sync we already know  the tokens
	// assigned to this instance.
	level.Info(util_log.Logger).Log("msg", "waiting until compactor is JOINING in the ring")
	if err := ring.WaitInstanceState(ctx, c.ring, c.ringLifecycler.GetInstanceID(), ring.JOINING); err != nil {
		return err
	}
	level.Info(util_log.Logger).Log("msg", "compactor is JOINING in the ring")

	// Change ring state to ACTIVE
	if err = c.ringLifecycler.ChangeState(ctx, ring.ACTIVE); err != nil {
		return errors.Wrapf(err, "switch instance to %s in the ring", ring.ACTIVE)
	}

	// Wait until the ring client detected this instance in the ACTIVE state to
	// make sure that when we'll run the loop it won't be detected as a ring
	// topology change.
	level.Info(util_log.Logger).Log("msg", "waiting until compactor is ACTIVE in the ring")
	if err := ring.WaitInstanceState(ctx, c.ring, c.ringLifecycler.GetInstanceID(), ring.ACTIVE); err != nil {
		return err
	}
	level.Info(util_log.Logger).Log("msg", "compactor is ACTIVE in the ring")

	if err != nil {
		return err
	}

	return nil
}

func (c *Compactor) loop(ctx context.Context) error {
	if c.cfg.RunOnce {
		level.Info(util_log.Logger).Log("msg", "running single compaction")
		err := c.RunCompaction(ctx, false)
		if err != nil {
			level.Error(util_log.Logger).Log("msg", "compaction encountered an error", "err", err)
		}
		level.Info(util_log.Logger).Log("msg", "single compaction finished")
		level.Info(util_log.Logger).Log("msg", "interrupt or terminate the process to finish")

		// Wait for Loki to shutdown.
		<-ctx.Done()
		level.Info(util_log.Logger).Log("msg", "compactor exiting")
		return nil
	}

	if c.cfg.RetentionEnabled {
		if c.deleteRequestsStore != nil {
			defer c.deleteRequestsStore.Stop()
		}
		if c.deleteRequestsManager != nil {
			defer c.deleteRequestsManager.Stop()
		}
	}

	syncTicker := time.NewTicker(c.ringPollPeriod)
	defer syncTicker.Stop()

	var runningCtx context.Context
	var runningCancel context.CancelFunc

	for {
		select {
		case <-ctx.Done():
			if runningCancel != nil {
				runningCancel()
			}
			c.wg.Wait()
			level.Info(util_log.Logger).Log("msg", "compactor exiting")
			return nil
		case <-syncTicker.C:
			bufDescs, bufHosts, bufZones := ring.MakeBuffersForGet()
			rs, err := c.ring.Get(ringKeyOfLeader, ring.Write, bufDescs, bufHosts, bufZones)
			if err != nil {
				level.Error(util_log.Logger).Log("msg", "error asking ring for who should run the compactor, will check again", "err", err)
				continue
			}

			addrs := rs.GetAddresses()
			if len(addrs) != 1 {
				level.Error(util_log.Logger).Log("msg", "too many addresses (more that one) return when asking the ring who should run the compactor, will check again")
				continue
			}
			if c.ringLifecycler.GetInstanceAddr() == addrs[0] {
				// If not running, start
				if !c.running {
					level.Info(util_log.Logger).Log("msg", "this instance has been chosen to run the compactor, starting compactor")
					runningCtx, runningCancel = context.WithCancel(ctx)
					go c.runCompactions(runningCtx)
					c.running = true
					c.metrics.compactorRunning.Set(1)
				}
			} else {
				// If running, shutdown
				if c.running {
					level.Info(util_log.Logger).Log("msg", "this instance should no longer run the compactor, stopping compactor")
					runningCancel()
					c.wg.Wait()
					c.running = false
					c.metrics.compactorRunning.Set(0)
					level.Info(util_log.Logger).Log("msg", "compactor stopped")
				}
			}
		}
	}
}

func (c *Compactor) runCompactions(ctx context.Context) {
	// To avoid races, wait 1 compaction interval before actually starting the compactor
	// this allows the ring to settle if there are a lot of ring changes and gives
	// time for existing compactors to shutdown before this starts to avoid
	// multiple compactors running at the same time.
	func() {
		t := time.NewTimer(c.cfg.CompactionInterval)
		defer t.Stop()
		level.Info(util_log.Logger).Log("msg", fmt.Sprintf("waiting %v for ring to stay stable and previous compactions to finish before starting compactor", c.cfg.CompactionInterval))
		select {
		case <-ctx.Done():
			return
		case <-t.C:
			level.Info(util_log.Logger).Log("msg", "compactor startup delay completed")
			break
		}
	}()

	lastRetentionRunAt := time.Unix(0, 0)
	runCompaction := func() {
		applyRetention := false
		if c.cfg.RetentionEnabled && time.Since(lastRetentionRunAt) >= c.cfg.ApplyRetentionInterval {
			level.Info(util_log.Logger).Log("msg", "applying retention with compaction")
			applyRetention = true
		}

		err := c.RunCompaction(ctx, applyRetention)
		if err != nil {
			level.Error(util_log.Logger).Log("msg", "failed to run compaction", "err", err)
		}

		if applyRetention {
			lastRetentionRunAt = time.Now()
		}
	}

	c.wg.Add(1)
	go func() {
		defer c.wg.Done()
		runCompaction()

		ticker := time.NewTicker(c.cfg.CompactionInterval)
		defer ticker.Stop()

		for {
			select {
			case <-ticker.C:
				runCompaction()
			case <-ctx.Done():
				return
			}
		}
	}()
	if c.cfg.RetentionEnabled {
		c.wg.Add(1)
		go func() {
			// starts the chunk sweeper
			defer func() {
				c.sweeper.Stop()
				c.wg.Done()
			}()
			c.sweeper.Start()
			<-ctx.Done()
		}()
	}
	level.Info(util_log.Logger).Log("msg", "compactor started")
}

func (c *Compactor) stopping(_ error) error {
	return services.StopManagerAndAwaitStopped(context.Background(), c.subservices)
}

func (c *Compactor) CompactTable(ctx context.Context, tableName string, applyRetention bool) error {
	schemaCfg, ok := schemaPeriodForTable(c.schemaConfig, tableName)
	if !ok {
		level.Error(util_log.Logger).Log("msg", "skipping compaction since we can't find schema for table", "table", tableName)
		return nil
	}

	indexCompactor, ok := c.indexCompactors[schemaCfg.IndexType]
	if !ok {
		return fmt.Errorf("index processor not found for index type %s", schemaCfg.IndexType)
	}

	table, err := newTable(ctx, filepath.Join(c.cfg.WorkingDirectory, tableName), c.indexStorageClient, indexCompactor,
		schemaCfg, c.tableMarker, c.expirationChecker, c.cfg.UploadParallelism)
	if err != nil {
		level.Error(util_log.Logger).Log("msg", "failed to initialize table for compaction", "table", tableName, "err", err)
		return err
	}

	interval := retention.ExtractIntervalFromTableName(tableName)
	intervalMayHaveExpiredChunks := false
	if applyRetention {
		intervalMayHaveExpiredChunks = c.expirationChecker.IntervalMayHaveExpiredChunks(interval, "")
	}

	err = table.compact(intervalMayHaveExpiredChunks)
	if err != nil {
		level.Error(util_log.Logger).Log("msg", "failed to compact files", "table", tableName, "err", err)
		return err
	}
	return nil
}

func (c *Compactor) RegisterIndexCompactor(indexType string, indexCompactor IndexCompactor) {
	c.indexCompactors[indexType] = indexCompactor
}

func (c *Compactor) RunCompaction(ctx context.Context, applyRetention bool) error {

	status := statusSuccess
	start := time.Now()

	if applyRetention {
		c.expirationChecker.MarkPhaseStarted()
	}

	defer func() {
		c.metrics.compactTablesOperationTotal.WithLabelValues(status).Inc()
		runtime := time.Since(start)
		if status == statusSuccess {
			c.metrics.compactTablesOperationDurationSeconds.Set(runtime.Seconds())
			c.metrics.compactTablesOperationLastSuccess.SetToCurrentTime()
			if applyRetention {
				c.metrics.applyRetentionLastSuccess.SetToCurrentTime()
			}
		}

		if applyRetention {
			if status == statusSuccess {
				c.expirationChecker.MarkPhaseFinished()
			} else {
				c.expirationChecker.MarkPhaseFailed()
			}
		}
		if runtime > c.cfg.CompactionInterval {
			level.Warn(util_log.Logger).Log("msg", fmt.Sprintf("last compaction took %s which is longer than the compaction interval of %s, this can lead to duplicate compactors running if not running a standalone compactor instance.", runtime, c.cfg.CompactionInterval))
		}
	}()

	// refresh index list cache since previous compaction would have changed the index files in the object store
	c.indexStorageClient.RefreshIndexListCache(ctx)

	tables, err := c.indexStorageClient.ListTables(ctx)

	// process most recent tables first
	sortTablesByRange(tables)

	// apply passed in compaction limits
	if c.cfg.SkipLatestNTables <= len(tables) {
		tables = tables[c.cfg.SkipLatestNTables:]
	}
	if c.cfg.TablesToCompact > 0 && c.cfg.TablesToCompact < len(tables) {
		tables = tables[:c.cfg.TablesToCompact]
	}
	if err != nil {
		status = statusFailure
		return err
	}

	compactTablesChan := make(chan string)
	errChan := make(chan error)

	for i := 0; i < c.cfg.MaxCompactionParallelism; i++ {
		go func() {
			var err error
			defer func() {
				errChan <- err
			}()

			for {
				select {
				case tableName, ok := <-compactTablesChan:
					if !ok {
						return
					}

					level.Info(util_log.Logger).Log("msg", "compacting table", "table-name", tableName)
					err = c.CompactTable(ctx, tableName, applyRetention)
					if err != nil {
						return
					}
					level.Info(util_log.Logger).Log("msg", "finished compacting table", "table-name", tableName)
				case <-ctx.Done():
					return
				}
			}
		}()
	}

	go func() {
		for _, tableName := range tables {
			if tableName == deletion.DeleteRequestsTableName {
				// we do not want to compact or apply retention on delete requests table
				continue
			}

			select {
			case compactTablesChan <- tableName:
			case <-ctx.Done():
				return
			}
		}

		close(compactTablesChan)
	}()

	var firstErr error
	// read all the errors
	for i := 0; i < c.cfg.MaxCompactionParallelism; i++ {
		err := <-errChan
		if err != nil && firstErr == nil {
			status = statusFailure
			firstErr = err
		}
	}

	return firstErr
}

type expirationChecker struct {
	retentionExpiryChecker retention.ExpirationChecker
	deletionExpiryChecker  retention.ExpirationChecker
}

func newExpirationChecker(retentionExpiryChecker, deletionExpiryChecker retention.ExpirationChecker) retention.ExpirationChecker {
	return &expirationChecker{retentionExpiryChecker, deletionExpiryChecker}
}

func (e *expirationChecker) Expired(ref retention.ChunkEntry, now model.Time) (bool, []retention.IntervalFilter) {
	if expired, nonDeletedIntervals := e.retentionExpiryChecker.Expired(ref, now); expired {
		return expired, nonDeletedIntervals
	}

	return e.deletionExpiryChecker.Expired(ref, now)
}

func (e *expirationChecker) MarkPhaseStarted() {
	e.retentionExpiryChecker.MarkPhaseStarted()
	e.deletionExpiryChecker.MarkPhaseStarted()
}

func (e *expirationChecker) MarkPhaseFailed() {
	e.retentionExpiryChecker.MarkPhaseFailed()
	e.deletionExpiryChecker.MarkPhaseFailed()
}

func (e *expirationChecker) MarkPhaseFinished() {
	e.retentionExpiryChecker.MarkPhaseFinished()
	e.deletionExpiryChecker.MarkPhaseFinished()
}

func (e *expirationChecker) MarkPhaseTimedOut() {
	e.retentionExpiryChecker.MarkPhaseTimedOut()
	e.deletionExpiryChecker.MarkPhaseTimedOut()
}

func (e *expirationChecker) IntervalMayHaveExpiredChunks(interval model.Interval, userID string) bool {
	return e.retentionExpiryChecker.IntervalMayHaveExpiredChunks(interval, userID) || e.deletionExpiryChecker.IntervalMayHaveExpiredChunks(interval, userID)
}

func (e *expirationChecker) DropFromIndex(ref retention.ChunkEntry, tableEndTime model.Time, now model.Time) bool {
	return e.retentionExpiryChecker.DropFromIndex(ref, tableEndTime, now) || e.deletionExpiryChecker.DropFromIndex(ref, tableEndTime, now)
}

func (c *Compactor) OnRingInstanceRegister(_ *ring.BasicLifecycler, ringDesc ring.Desc, instanceExists bool, instanceID string, instanceDesc ring.InstanceDesc) (ring.InstanceState, ring.Tokens) {
	// When we initialize the compactor instance in the ring we want to start from
	// a clean situation, so whatever is the state we set it JOINING, while we keep existing
	// tokens (if any) or the ones loaded from file.
	var tokens []uint32
	if instanceExists {
		tokens = instanceDesc.GetTokens()
	}

	takenTokens := ringDesc.GetTokens()
	newTokens := ring.GenerateTokens(ringNumTokens-len(tokens), takenTokens)

	// Tokens sorting will be enforced by the parent caller.
	tokens = append(tokens, newTokens...)

	return ring.JOINING, tokens
}

func (c *Compactor) OnRingInstanceTokens(_ *ring.BasicLifecycler, _ ring.Tokens) {}
func (c *Compactor) OnRingInstanceStopping(_ *ring.BasicLifecycler)              {}
func (c *Compactor) OnRingInstanceHeartbeat(_ *ring.BasicLifecycler, _ *ring.Desc, _ *ring.InstanceDesc) {
}

func (c *Compactor) ServeHTTP(w http.ResponseWriter, req *http.Request) {
	c.ring.ServeHTTP(w, req)
}

func sortTablesByRange(tables []string) {
	tableRanges := make(map[string]model.Interval)
	for _, table := range tables {
		tableRanges[table] = retention.ExtractIntervalFromTableName(table)
	}

	sort.Slice(tables, func(i, j int) bool {
		// less than if start time is after produces a most recent first sort order
		return tableRanges[tables[i]].Start.After(tableRanges[tables[j]].Start)
	})

}

func schemaPeriodForTable(cfg config.SchemaConfig, tableName string) (config.PeriodConfig, bool) {
	// first round removes configs that does not have the prefix.
	candidates := []config.PeriodConfig{}
	for _, schema := range cfg.Configs {
		if strings.HasPrefix(tableName, schema.IndexTables.Prefix) {
			candidates = append(candidates, schema)
		}
	}
	// WARN we  assume period is always daily. This is only true for boltdb-shipper.
	var (
		matched config.PeriodConfig
		found   bool
	)
	for _, schema := range candidates {
		periodIndex, err := strconv.ParseInt(strings.TrimPrefix(tableName, schema.IndexTables.Prefix), 10, 64)
		if err != nil {
			continue
		}
		periodSec := int64(schema.IndexTables.Period / time.Second)
		tableTs := model.TimeFromUnix(periodIndex * periodSec)
		if tableTs.After(schema.From.Time) || tableTs == schema.From.Time {
			matched = schema
			found = true
		}
	}

	return matched, found
}<|MERGE_RESOLUTION|>--- conflicted
+++ resolved
@@ -72,7 +72,6 @@
 )
 
 type Config struct {
-<<<<<<< HEAD
 	WorkingDirectory             string          `yaml:"working_directory"`
 	SharedStoreType              string          `yaml:"shared_store"`
 	SharedStoreKeyPrefix         string          `yaml:"shared_store_key_prefix"`
@@ -89,29 +88,10 @@
 	MaxCompactionParallelism     int             `yaml:"max_compaction_parallelism"`
 	UploadParallelism            int             `yaml:"upload_parallelism"`
 	CompactorRing                util.RingConfig `yaml:"compactor_ring,omitempty"`
+	CompactorRing             util.RingConfig `yaml:"compactor_ring,omitempty" doc:"description=The hash ring configuration used by compactors to elect a single instance for running compactions. The CLI flags prefix for this block config is: boltdb.shipper.compactor.ring"`
 	RunOnce                      bool            `yaml:"_"`
 	TablesToCompact              int             `yaml:"tables_to_compact"`
 	SkipLatestNTables            int             `yaml:"skip_latest_n_tables"`
-=======
-	WorkingDirectory          string          `yaml:"working_directory"`
-	SharedStoreType           string          `yaml:"shared_store"`
-	SharedStoreKeyPrefix      string          `yaml:"shared_store_key_prefix"`
-	CompactionInterval        time.Duration   `yaml:"compaction_interval"`
-	ApplyRetentionInterval    time.Duration   `yaml:"apply_retention_interval"`
-	RetentionEnabled          bool            `yaml:"retention_enabled"`
-	RetentionDeleteDelay      time.Duration   `yaml:"retention_delete_delay"`
-	RetentionDeleteWorkCount  int             `yaml:"retention_delete_worker_count"`
-	RetentionTableTimeout     time.Duration   `yaml:"retention_table_timeout"`
-	DeleteBatchSize           int             `yaml:"delete_batch_size"`
-	DeleteRequestCancelPeriod time.Duration   `yaml:"delete_request_cancel_period"`
-	DeleteMaxInterval         time.Duration   `yaml:"delete_max_interval"`
-	MaxCompactionParallelism  int             `yaml:"max_compaction_parallelism"`
-	UploadParallelism         int             `yaml:"upload_parallelism"`
-	CompactorRing             util.RingConfig `yaml:"compactor_ring,omitempty" doc:"description=The hash ring configuration used by compactors to elect a single instance for running compactions. The CLI flags prefix for this block config is: boltdb.shipper.compactor.ring"`
-	RunOnce                   bool            `yaml:"_" doc:"hidden"`
-	TablesToCompact           int             `yaml:"tables_to_compact"`
-	SkipLatestNTables         int             `yaml:"skip_latest_n_tables"`
->>>>>>> 86d33a4e
 
 	// Deprecated
 	DeletionMode string `yaml:"deletion_mode" doc:"deprecated|description=Use deletion_mode per tenant configuration instead."`
